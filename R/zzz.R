# Package internal variables (as environment).
.netboostInternal <- new.env(parent = emptyenv())

# Note: here also the setup NAMESPACE directives are set (as Roxygen is creating
# the namespace, those are given as Roxygen attributes).
# The importFrom statements are required to instantly load the linked libraries
# Rcpp and RcppParallel, else loading of the own shared lib would fail (the imported
# functions do not matter, but for each package at least one import must be present).

#' Package startup: used to fetch installation path of the own package,
#' as required for executing binary programs delivered with it.
#' 
#' @importFrom Rcpp evalCpp
#' @importFrom RcppParallel setThreadOptions
<<<<<<< HEAD
#' @importFrom grDevices dev.off gray pdf rainbow
=======
#' @importFrom parallel mclapply
#'
#' @importFrom grDevices dev.off gray pdf rainbow
#' @importFrom graphics abline layout par
#' @importFrom stats as.dendrogram as.dist cor hclust order.dendrogram
#' @importFrom utils data packageDescription read.table write.table
#' 
#' @importFrom WGCNA allowWGCNAThreads
#'
>>>>>>> 4dd35a72
#' @useDynLib netboost
#'
#' @param libname Path to R installation (base package dir)
#' @param pkgname Package name (should be "netboost")
.onAttach <- function(libname, pkgname) {
  desc <- packageDescription(pkgname)

  # If no default core count given, detect.  
  if (is.null(getOption("mc.cores")) || !is.integer(getOption("mc.cores"))) {
    # logical = FALSE is not working correctly if CPU has logical cores, which
    # are disabled (at least Linux).
    # Means: if CPU has logical cores, core count should be set manually.
    cores <- parallel::detectCores()
    
    if (is.na(cores)) cores <- 1
    
    options("mc.cores" = cores)
  }
  
  ## Optional startup message, mainly for development.
  packageStartupMessage(paste(pkgname,
                              desc$Version,
<<<<<<< HEAD
                              "loaded"),
#                              desc$Date,
#                              "Loaded from:", libname),
=======
                              desc$Date,
                              "Default CPU cores:",
                              getOption("mc.cores")),
>>>>>>> 4dd35a72
                        appendLF = TRUE)
  #                              "Loaded from:", libname),
  
  ## Path to "exec"-folder in installed package
  pPath <- file.path(libname, pkgname)

  mcupgmaPath <- file.path(pPath, "mcupgma")
  
  ## Store exec and general path in package variables
  assign("exec_path", file.path(pPath, "exec"), envir = .netboostInternal)
  assign("mcupgma_path", mcupgmaPath, envir = .netboostInternal)
  assign("pkg_path", pPath, envir = .netboostInternal)

  ## Per default, temporary data is written to R tempdir. But as those may become
  ## large and R normally use /tmp, user must be enabled to change those later.
  nb_set_tempdir(file.path(tempdir(), "netboost"))

  ## Add the current (real) loading path to MCUPGMA Makefiles (install_path.mk
  ## is loaded by definitions.mk, which is included in all real Makefiles).
  mcupgma_install <- file.path(mcupgmaPath, "install_path.mk")

  ## If this file is not existing in this location, this is no working installation
  ## (may happen during build and included test-loads)
  if (file.exists(mcupgma_install)) {
#    print(paste("Modified:", mcupgma_install))
    filew <-file(mcupgma_install, open="w")
    writeLines(con=filew, text=c(paste("export INSTALL_PATH := ", mcupgmaPath)))
    writeLines(con=filew, text=c(paste("export TMP_PATH := ", netboostTmpPath())))
    close(filew)
  }
  else {
    warning(paste("File not written (as it does not exist):", mcupgma_install))
  }
}

#' If package detached, clean up temporary folders.
.onDetach <- function(libpath) {
  netboostTmpCleanup()
}

#' Assigns temporary path for internal use (esp. mcupgma)
#' 
#' @param tmp Directory (Default: R temporary folder)
#' @export
nb_set_tempdir <- function(tmp = NULL) {
  # TODO Cleanup maybe currently existing temporary folder.
  netboostTmpCleanup()

  folder <- tmp

  if (is.null(tmp))
    folder <- tempdir()
  
  if (file.exists(folder) && !dir.exists(folder))
    stop(paste("Given temporary exists as file:", folder),
         call.=FALSE)
  
  if (!dir.exists(folder)) {
    if (is.null(tmp))
      message("Using temporary directory:", folder)
#    else
#      warning(paste("Given temporary directory not existing. Created:", folder),
#              call. = FALSE)
    
    if (!dir.create(folder, recursive = TRUE, showWarnings = TRUE))
      stop(paste("Error creating temporary folder:", folder))
  }
  else {
    # Existing folder must be empty, as will be removed on cleanup.
    files <- Sys.glob(file.path(folder, '*'))
    
    if (length(files) > 0)
      stop(paste("Given temporary folder not empty:", folder))
  }

  assign("temp_dir", folder, envir = .netboostInternal)
}

#' Cleans the netboost temporary folder.
netboostTmpCleanup <- function(verbose = FALSE) {
  folder <- netboostTmpPath(nostop=TRUE)

  if (folder == "") return()

  if (dir.exists(folder)) {
    if (verbose)
      message(paste("Netboost: cleaning temporary folder:", folder))

    ## Delete and recreate more convenient than globbing through the folders
    unlink(folder, recursive = TRUE)
    dir.create(folder)
  }
}

#' Returns the absolute path to "exec" folder in the package.
#'
#' @param  nostop   Return on error (default: stop)
#' @return Absolute path for "exec" folder
netboostTmpPath <- function(nostop=FALSE) {
  if (exists("temp_dir", envir = .netboostInternal)) {
    return(get("temp_dir", envir = .netboostInternal))
  }
  else {
    if (nostop)
      return("")
    else
      stop("No temporary folder set")
  }
}


#' Returns the absolute path to "exec" folder in the package.
#'
#' @return Absolute path for "exec" folder
netboostExecPath <- function() {
  if (exists("exec_path", envir = .netboostInternal)) {
    return(get("exec_path", envir = .netboostInternal))
  }
  else {
    stop("Executable path not existing (key exec_path missing in envir)")
  }
}

#' Returns the absolute path to folder with mcupgma executables and scripts.
#'
#' @return Absolute path for "mcupgma" folder
netboostMCUPGMAPath <- function() {
  if (exists("mcupgma_path", envir = .netboostInternal)) {
    return(get("mcupgma_path", envir = .netboostInternal))
  }
  else {
    stop("mcupgma path not existing (key mcupgma_path missing in envir)")
  }
}

#' Returns the absolute path to "exec" folder in the package.
#'
#' @return Absolute path of installed package
netboostPackagePath <- function() {
  if (exists("pkg_path", envir = .netboostInternal)) {
    return(get("pkg_path", envir = .netboostInternal))
  }
  else {
    stop("Package path not existing (key pkg_path missing in envir)")
  }
}<|MERGE_RESOLUTION|>--- conflicted
+++ resolved
@@ -12,9 +12,6 @@
 #' 
 #' @importFrom Rcpp evalCpp
 #' @importFrom RcppParallel setThreadOptions
-<<<<<<< HEAD
-#' @importFrom grDevices dev.off gray pdf rainbow
-=======
 #' @importFrom parallel mclapply
 #'
 #' @importFrom grDevices dev.off gray pdf rainbow
@@ -24,7 +21,6 @@
 #' 
 #' @importFrom WGCNA allowWGCNAThreads
 #'
->>>>>>> 4dd35a72
 #' @useDynLib netboost
 #'
 #' @param libname Path to R installation (base package dir)
@@ -47,15 +43,9 @@
   ## Optional startup message, mainly for development.
   packageStartupMessage(paste(pkgname,
                               desc$Version,
-<<<<<<< HEAD
                               "loaded"),
-#                              desc$Date,
-#                              "Loaded from:", libname),
-=======
-                              desc$Date,
                               "Default CPU cores:",
                               getOption("mc.cores")),
->>>>>>> 4dd35a72
                         appendLF = TRUE)
   #                              "Loaded from:", libname),
   
